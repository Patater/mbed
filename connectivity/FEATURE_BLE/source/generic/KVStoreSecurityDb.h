--- conflicted
+++ resolved
@@ -41,11 +41,7 @@
     };
 
     static entry_t *as_entry(entry_handle_t db_handle);
-<<<<<<< HEAD
-    
-=======
-
->>>>>>> 77927d0c
+
     static constexpr uint8_t KVSTORESECURITYDB_VERSION = 1;
 
     static constexpr size_t DB_PREFIX_SIZE = 7 + sizeof (STR(MBED_CONF_STORAGE_DEFAULT_KV)) - 1;
